<!DOCTYPE html>
<html lang="en">
  <head>
    <meta charset="utf-8">
    <title>JS annotation test</title>
    
<<<<<<< HEAD
    <script src="lib/vendor/jquery-1.3.min.js"></script>
    <script src="lib/jqext.js"></script>
    <script src="lib/annotator.js"></script>

    <!-- not required, used only for this demo -->
    <script src="lib/vendor/jquery.json-1.3.min.js"></script>

    <link rel="stylesheet" type="text/css" href="lib/annotator.css">
=======
    <script src="pkg/jsannotate.min.js"></script>
    <link rel="stylesheet" type="text/css" href="pkg/jsannotate.min.css">
>>>>>>> 58ad5546
  </head>

  <body>
    <header>
      <h1>Javascript annotation service test</h1>
    </header>
    
    <div id="airlock">
      <p><strong>Pellentesque habitant morbi tristique</strong> senectus et netus et malesuada fames ac turpis egestas. Vestibulum tortor quam, feugiat vitae, ultricies eget, tempor sit amet, ante. Donec eu libero sit amet quam egestas semper. <em>Aenean ultricies mi vitae est.</em> Mauris placerat eleifend leo. Quisque sit amet est et sapien ullamcorper pharetra. Vestibulum erat wisi, condimentum sed, <code>commodo vitae</code>, ornare sit amet, wisi. Aenean fermentum, elit eget tincidunt condimentum, eros ipsum rutrum orci, sagittis tempus lacus enim ac dui. <a href="#">Donec non enim</a> in turpis pulvinar facilisis. Ut felis.</p>

      <h2>Header Level 2</h2>
               
      <ol>
         <li>Lorem ipsum dolor sit amet, consectetuer adipiscing elit.</li>
         <li>Aliquam tincidunt mauris eu risus.</li>
      </ol>

      <blockquote><p>Lorem ipsum dolor sit amet, consectetur adipiscing elit. Vivamus magna. Cras in mi at felis aliquet congue. Ut a est eget ligula molestie gravida. Curabitur massa. Donec eleifend, libero at sagittis mollis, tellus est malesuada tellus, at luctus turpis elit sit amet quam. Vivamus pretium ornare est.</p></blockquote>

      <h3>Header Level 3</h3>

      <ul>
         <li id="listone">Lorem ipsum dolor sit amet, consectetuer adipiscing elit.</li>
         <li id="listtwo">Aliquam tincidunt mauris eu risus.</li>
      </ul>

      <pre><code>
      #header h1 a { 
        display: block; 
        width: 300px; 
        height: 80px; 
      }
      </code></pre>

      <div id="serialize">
        <button class="clear">Clear all</button>
        <button class="dump">Dump annotations</button>
        <button class="load">Load annotations</button><br />
        <textarea cols="80" rows="15"></textarea>
      </div>
    </div>
    
    <footer>
    </footer>

    <script>
      jQuery(function () {
        window.jsannotator = new Annotator();

        $('#serialize button.load').live('click', function () {
          window.jsannotator.loadAnnotations(
            $.evalJSON($('#serialize textarea').val())
          );
        });

        $('#serialize button.dump').live('click', function () {
          $('#serialize textarea').val(
            $.toJSON(window.jsannotator.dumpAnnotations())
          );
        });

        $('#serialize button.clear').live('click', function () {
          window.jsannotator.clearAll();
        });
      });
    </script> 
  </body>


</html>
<|MERGE_RESOLUTION|>--- conflicted
+++ resolved
@@ -4,19 +4,8 @@
     <meta charset="utf-8">
     <title>JS annotation test</title>
     
-<<<<<<< HEAD
-    <script src="lib/vendor/jquery-1.3.min.js"></script>
-    <script src="lib/jqext.js"></script>
-    <script src="lib/annotator.js"></script>
-
-    <!-- not required, used only for this demo -->
-    <script src="lib/vendor/jquery.json-1.3.min.js"></script>
-
-    <link rel="stylesheet" type="text/css" href="lib/annotator.css">
-=======
     <script src="pkg/jsannotate.min.js"></script>
     <link rel="stylesheet" type="text/css" href="pkg/jsannotate.min.css">
->>>>>>> 58ad5546
   </head>
 
   <body>
