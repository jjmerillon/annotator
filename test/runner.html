<!DOCTYPE html>
<html>
  <head>
    <title>Mocha</title>
    <meta http-equiv="Content-Type" content="text/html; charset=UTF-8">
    <meta name="viewport" content="width=device-width, initial-scale=1.0">
    <link rel="stylesheet" href="../node_modules/mocha/mocha.css">
  </head>
  <body>
    <div id="fixtures" style="display: none"></div>
    <div id="mocha"></div>

    <!--[if IE]><script src="../lib/vendor/xpath.js"></script><![endif]-->
    <script src="../lib/vendor/jquery.js"></script>
    <script src="../lib/vendor/json2.js"></script>
    <script src="../lib/vendor/showdown.js"></script>
    <script src="../node_modules/mocha/mocha.js"></script>
    <script src="../node_modules/chai/chai.js"></script>
    <script src="../node_modules/sinon/pkg/sinon.js"></script>
    <script>
      // Use mocha's BDD interface
      mocha.setup('bdd');

      // And chai.js assert
      var assert = chai.assert;
    </script>

<<<<<<< HEAD
    <script src="../lib/xpath.js"></script>

    <script src="../lib/util.js"></script>
    <script src="../lib/spec/util_spec.js"></script>

    <script src="../lib/console.js"></script>
    <script src="../lib/spec/console_spec.js"></script>

    <script src="../lib/class.js"></script>
    <script src="../lib/spec/class_spec.js"></script>

    <script src="../lib/annotator.js"></script>
    <script src="../lib/widget.js"></script>
    <script src="../lib/viewer.js"></script>
    <script src="../lib/editor.js"></script>
    <script src="../lib/range.js"></script>
    <script src="../lib/spec/annotator_spec.js"></script>
    <script src="../lib/spec/range_spec.js"></script>
    <script src="../lib/spec/widget_spec.js"></script>
    <script src="../lib/spec/editor_spec.js"></script>
    <script src="../lib/spec/viewer_spec.js"></script>

    <script src="../lib/registry.js"></script>
    <script src="../lib/spec/registry_spec.js"></script>

    <script src="../lib/notification.js"></script>
    <script src="../lib/spec/notification_spec.js"></script>

    <script src="../lib/plugin/unsupported.js"></script>
    <script src="../lib/spec/plugin/unsupported_spec.js"></script>

    <script src="../lib/plugin/store.js"></script>
    <script src="../lib/plugin/nullstore.js"></script>
    <script src="../lib/spec/plugin/store_spec.js"></script>

    <script src="../lib/plugin/permissions.js"></script>
    <script src="../lib/spec/plugin/permissions_spec.js"></script>

    <script src="../lib/plugin/annotateitpermissions.js"></script>
    <script src="../lib/spec/plugin/annotateitpermissions_spec.js"></script>

    <script src="../lib/plugin/auth.js"></script>
    <script src="../lib/spec/plugin/auth_spec.js"></script>

    <script src="../lib/plugin/markdown.js"></script>
    <script src="../lib/spec/plugin/markdown_spec.js"></script>

    <script src="../lib/plugin/tags.js"></script>
    <script src="../lib/spec/plugin/tags_spec.js"></script>

    <script src="../lib/plugin/filter.js"></script>
    <script src="../lib/spec/plugin/filter_spec.js"></script>

    <script src="../lib/plugin/kitchensink.js"></script>
    <script src="../lib/spec/plugin/kitchensink_spec.js"></script>

    <script src="../lib/plugin/document.js"></script>
    <script src="../lib/spec/plugin/document_spec.js"></script>
=======
    <script src="helpers.js"></script>

    <script src="spec/util_spec.js"></script>
    <script src="spec/console_spec.js"></script>
    <script src="spec/class_spec.js"></script>
    <script src="spec/annotator_spec.js"></script>
    <script src="spec/range_spec.js"></script>
    <script src="spec/widget_spec.js"></script>
    <script src="spec/editor_spec.js"></script>
    <script src="spec/viewer_spec.js"></script>
    <script src="spec/notification_spec.js"></script>

    <script src="spec/plugin/unsupported_spec.js"></script>
    <script src="spec/plugin/store_spec.js"></script>
    <script src="spec/plugin/permissions_spec.js"></script>
    <script src="spec/plugin/annotateitpermissions_spec.js"></script>
    <script src="spec/plugin/auth_spec.js"></script>
    <script src="spec/plugin/markdown_spec.js"></script>
    <script src="spec/plugin/tags_spec.js"></script>
    <script src="spec/plugin/filter_spec.js"></script>
    <script src="spec/plugin/kitchensink_spec.js"></script>
    <script src="spec/plugin/document_spec.js"></script>-->
>>>>>>> c44895b9

    <script>
      if (window.mochaPhantomJS) {
        mochaPhantomJS.run();
      } else {
        mocha.run();
      }
    </script>
  </body>
</html><|MERGE_RESOLUTION|>--- conflicted
+++ resolved
@@ -25,71 +25,13 @@
       var assert = chai.assert;
     </script>
 
-<<<<<<< HEAD
-    <script src="../lib/xpath.js"></script>
-
-    <script src="../lib/util.js"></script>
-    <script src="../lib/spec/util_spec.js"></script>
-
-    <script src="../lib/console.js"></script>
-    <script src="../lib/spec/console_spec.js"></script>
-
-    <script src="../lib/class.js"></script>
-    <script src="../lib/spec/class_spec.js"></script>
-
-    <script src="../lib/annotator.js"></script>
-    <script src="../lib/widget.js"></script>
-    <script src="../lib/viewer.js"></script>
-    <script src="../lib/editor.js"></script>
-    <script src="../lib/range.js"></script>
-    <script src="../lib/spec/annotator_spec.js"></script>
-    <script src="../lib/spec/range_spec.js"></script>
-    <script src="../lib/spec/widget_spec.js"></script>
-    <script src="../lib/spec/editor_spec.js"></script>
-    <script src="../lib/spec/viewer_spec.js"></script>
-
-    <script src="../lib/registry.js"></script>
-    <script src="../lib/spec/registry_spec.js"></script>
-
-    <script src="../lib/notification.js"></script>
-    <script src="../lib/spec/notification_spec.js"></script>
-
-    <script src="../lib/plugin/unsupported.js"></script>
-    <script src="../lib/spec/plugin/unsupported_spec.js"></script>
-
-    <script src="../lib/plugin/store.js"></script>
-    <script src="../lib/plugin/nullstore.js"></script>
-    <script src="../lib/spec/plugin/store_spec.js"></script>
-
-    <script src="../lib/plugin/permissions.js"></script>
-    <script src="../lib/spec/plugin/permissions_spec.js"></script>
-
-    <script src="../lib/plugin/annotateitpermissions.js"></script>
-    <script src="../lib/spec/plugin/annotateitpermissions_spec.js"></script>
-
-    <script src="../lib/plugin/auth.js"></script>
-    <script src="../lib/spec/plugin/auth_spec.js"></script>
-
-    <script src="../lib/plugin/markdown.js"></script>
-    <script src="../lib/spec/plugin/markdown_spec.js"></script>
-
-    <script src="../lib/plugin/tags.js"></script>
-    <script src="../lib/spec/plugin/tags_spec.js"></script>
-
-    <script src="../lib/plugin/filter.js"></script>
-    <script src="../lib/spec/plugin/filter_spec.js"></script>
-
-    <script src="../lib/plugin/kitchensink.js"></script>
-    <script src="../lib/spec/plugin/kitchensink_spec.js"></script>
-
-    <script src="../lib/plugin/document.js"></script>
-    <script src="../lib/spec/plugin/document_spec.js"></script>
-=======
     <script src="helpers.js"></script>
 
     <script src="spec/util_spec.js"></script>
     <script src="spec/console_spec.js"></script>
     <script src="spec/class_spec.js"></script>
+    <script src="spec/events_spec.js"></script>
+    <script src="spec/registry_spec.js"></script>
     <script src="spec/annotator_spec.js"></script>
     <script src="spec/range_spec.js"></script>
     <script src="spec/widget_spec.js"></script>
@@ -107,7 +49,6 @@
     <script src="spec/plugin/filter_spec.js"></script>
     <script src="spec/plugin/kitchensink_spec.js"></script>
     <script src="spec/plugin/document_spec.js"></script>-->
->>>>>>> c44895b9
 
     <script>
       if (window.mochaPhantomJS) {
