h = require('helpers')
Annotator = require('annotator')

_ = require('../../../src/plugin/kitchensink')
Filter = require('../../../src/plugin/filter')

class MockPlugin
  constructor: ->
  pluginInit: ->

describe 'Annotator::setupPlugins', ->
  annotator = null
  $fix = null

  beforeEach ->
    for p in ['AnnotateItPermissions', 'Auth', 'Markdown', 'Store', 'Tags', 'Unsupported']
      Annotator.Plugin[p] = MockPlugin

    h.addFixture('kitchensink')
    $fix = $(h.fix())

  afterEach -> h.clearFixtures()

  it 'should added to the Annotator prototype', ->
    assert.equal(typeof Annotator::setupPlugins, 'function')

  it 'should be callable via jQuery.fn.Annotator', ->
    sinon.spy(Annotator.prototype, 'setupPlugins')

<<<<<<< HEAD
    $fix.annotator({
      store: new Annotator.Plugin.NullStore()
    }).annotator('setupPlugins', {}, {Filter: {appendTo: fix()}})
=======
    $fix.annotator().annotator('setupPlugins', {}, {Filter: {appendTo: h.fix()}})
>>>>>>> c44895b9
    assert(Annotator::setupPlugins.calledOnce)

  describe 'called with no parameters', ->
    _Showdown = null

    beforeEach ->
      _Showdown = window.Showdown
<<<<<<< HEAD
      annotator = new Annotator(fix(), {
        store: new Annotator.Plugin.NullStore()
      })
      annotator.setupPlugins({}, {Filter: {appendTo: fix()}})
=======
      annotator = new Annotator(h.fix())
      annotator.setupPlugins({}, {Filter: {appendTo: h.fix()}})
>>>>>>> c44895b9

    afterEach -> window.Showdown = _Showdown

    describe 'it includes the Unsupported plugin', ->
      it 'should add the Unsupported plugin by default', ->
        assert.isDefined(annotator.plugins.Unsupported)

    describe 'it includes the Tags plugin', ->
      it 'should add the Tags plugin by default', ->
        assert.isDefined(annotator.plugins.Tags)

    describe 'it includes the Filter plugin', ->
      filterPlugin = null

      beforeEach -> filterPlugin = annotator.plugins.Filter

      it 'should add the Filter plugin by default', ->
        assert.isDefined(filterPlugin)

      it 'should have filters for annotations, tags and users', ->
        expectedFilters = ['text', 'user', 'tags']
        for filter in expectedFilters
          assert.isTrue(filter in (f.property for f in filterPlugin.filters))

    describe 'and with Showdown loaded in the page', ->
      it 'should add the Markdown plugin', ->
        assert.isDefined(annotator.plugins.Markdown)

  describe 'called with AnnotateIt config', ->
    beforeEach ->
<<<<<<< HEAD
      annotator = new Annotator(fix(), {
        store: new Annotator.Plugin.NullStore()
      })
      annotator.setupPlugins {},
        Filter:
          appendTo: fix()
=======
      # Prevent store making initial AJAX requests.
      sinon.stub(Annotator.Plugin.Store.prototype, 'pluginInit')

      annotator = new Annotator(h.fix())
      annotator.setupPlugins()

    afterEach ->
      Annotator.Plugin.Store.prototype.pluginInit.restore()
>>>>>>> c44895b9

    it 'should add the Store plugin', ->
      assert.isDefined(annotator.plugins.Store)

    it 'should add the AnnotateItPermissions plugin', ->
      assert.isDefined(annotator.plugins.AnnotateItPermissions)

    it 'should add the Auth plugin', ->
      assert.isDefined(annotator.plugins.Auth)

  describe 'called with plugin options', ->
<<<<<<< HEAD
    beforeEach -> annotator = new Annotator(fix(), {
      store: new Annotator.Plugin.NullStore()
    })
=======
    beforeEach -> annotator = new Annotator(h.fix())
>>>>>>> c44895b9

    it 'should override default plugin options', ->
      annotator.setupPlugins null,
        AnnotateItPermissions: false
        Filter:
          filters: null
          addAnnotationFilter: false
          appendTo: h.fix()

      assert.lengthOf(annotator.plugins.Filter.filters, 0)

    it 'should NOT load a plugin if its key is set to null OR false', ->
      annotator.setupPlugins null, {Filter: false, Tags: null}
      assert.isUndefined(annotator.plugins.Tags)
      assert.isUndefined(annotator.plugins.Filter)<|MERGE_RESOLUTION|>--- conflicted
+++ resolved
@@ -27,13 +27,9 @@
   it 'should be callable via jQuery.fn.Annotator', ->
     sinon.spy(Annotator.prototype, 'setupPlugins')
 
-<<<<<<< HEAD
     $fix.annotator({
       store: new Annotator.Plugin.NullStore()
-    }).annotator('setupPlugins', {}, {Filter: {appendTo: fix()}})
-=======
-    $fix.annotator().annotator('setupPlugins', {}, {Filter: {appendTo: h.fix()}})
->>>>>>> c44895b9
+    }).annotator('setupPlugins', {}, {Filter: {appendTo: h.fix()}})
     assert(Annotator::setupPlugins.calledOnce)
 
   describe 'called with no parameters', ->
@@ -41,15 +37,10 @@
 
     beforeEach ->
       _Showdown = window.Showdown
-<<<<<<< HEAD
-      annotator = new Annotator(fix(), {
+      annotator = new Annotator(h.fix(), {
         store: new Annotator.Plugin.NullStore()
       })
-      annotator.setupPlugins({}, {Filter: {appendTo: fix()}})
-=======
-      annotator = new Annotator(h.fix())
-      annotator.setupPlugins({}, {Filter: {appendTo: h.fix()}})
->>>>>>> c44895b9
+      annotator.setupPlugins()
 
     afterEach -> window.Showdown = _Showdown
 
@@ -80,23 +71,12 @@
 
   describe 'called with AnnotateIt config', ->
     beforeEach ->
-<<<<<<< HEAD
-      annotator = new Annotator(fix(), {
+      annotator = new Annotator(h.fix(), {
         store: new Annotator.Plugin.NullStore()
       })
       annotator.setupPlugins {},
         Filter:
-          appendTo: fix()
-=======
-      # Prevent store making initial AJAX requests.
-      sinon.stub(Annotator.Plugin.Store.prototype, 'pluginInit')
-
-      annotator = new Annotator(h.fix())
-      annotator.setupPlugins()
-
-    afterEach ->
-      Annotator.Plugin.Store.prototype.pluginInit.restore()
->>>>>>> c44895b9
+          appendTo: h.fix()
 
     it 'should add the Store plugin', ->
       assert.isDefined(annotator.plugins.Store)
@@ -108,13 +88,9 @@
       assert.isDefined(annotator.plugins.Auth)
 
   describe 'called with plugin options', ->
-<<<<<<< HEAD
-    beforeEach -> annotator = new Annotator(fix(), {
+    beforeEach -> annotator = new Annotator(h.fix(), {
       store: new Annotator.Plugin.NullStore()
     })
-=======
-    beforeEach -> annotator = new Annotator(h.fix())
->>>>>>> c44895b9
 
     it 'should override default plugin options', ->
       annotator.setupPlugins null,
